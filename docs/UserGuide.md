---
  layout: default.md
  title: "User Guide"
  pageNav: 3
---

# Dream Day Designer User Guide

Are you a freelance **wedding planner**? Then DDD is just the right tool for you! Managing hundreds of clients and vendors can be troublesome, and **Dream Day Designer (DDD)** is our **answer** to your problems!

DDD is a desktop app for **wedding planners** to keep track of their **clients**, **vendors** and **events**, optimized for use via a **Command Line Interface** (CLI) while still having the benefits of a Graphical User Interface (GUI).

DDD is tailored specifically to the needs of **wedding planners**, and is designed to streamline your workflows. If you can type fast, DDD can even help you manage your contacts faster than traditional GUI apps! Furthermore, DDD offers features designed to alleviate the hassle of managing disparate sets of contacts!

<!-- * Table of Contents -->
<page-nav-print />

--------------------------------------------------------------------------------------------------------------------

## Quick Start

1. Ensure you have Java `17` or above installed in your Computer.

2. Download the latest `.jar` file from [here](https://github.com/AY2425S1-CS2103T-F13-3/tp/releases).

3. Copy the file to the folder you want to use as the _home folder_ for your DDD.

4. Open a command terminal, use `cd path_to_folder` command to access the folder you put the jar file in, and use the `java -jar ddd.jar` command to run the application.<br>

A GUI similar to the below should appear in a few seconds. Note how the app contains some sample data.<br>

![Ui](images/Ui.png)

5. Type the command in the command box and press Enter to execute it. e.g. typing **`help`** and pressing Enter will open the help window.<br>
   </br>
   Here are some example commands you can try with the sample data:

  * `list -c` : Lists all clients.

<<<<<<< HEAD
  * `clear` : Deletes all contacts.

  * `add -e n/Amazing Wedding des/by the beach d/2025-01-01 c/0 v/1` : Adds an event named `Amazing Wedding` to DDD.
=======
   * `add -c n/Jane Doe p/91234567 e/jane.doe@example.com a/Blk 231 Sembawang St 4 t/budget t/pets` : Adds a client named `Jane Doe` to DDD.

   * `add -v n/ABC Catering p/98765432 e/contact@abccatering.com a/Blk 123 Bukit Merah St 7 s/catering t/vegetarian t/budget` : Adds a vendor named `ABC Catering` to DDD.
   * `add -e n/Sample Wedding des/Wedding reception d/2025-01-01 c/0 v/1` : Adds an event named `Sample Wedding` to DDD.
>>>>>>> 7122c1b2

  * `add -c n/Jane Doe p/91234567 e/jane.doe@example.com a/Blk 231 Sembawang St 4 t/budget t/pets` : Adds a client named `Jane Doe` to DDD.

  * `add -v n/ABC Catering p/98765432 e/contact@abccatering.com a/Blk 123 Bukit Merah St 7 s/catering t/vegetarian t/budget` : Adds a vendor named `ABC Catering` to DDD.

  * `delete 2` : Deletes the 2nd contact shown in the current list.

  * `clear` : Deletes all contacts.

  * `exit` : Exits the app.

6. Refer to the [Features](#features) below for details of each command.

--------------------------------------------------------------------------------------------------------------------

## Introduction

Before diving deeper into DDD's features, let's run you through what DDD can do for you! In short, DDD offers a comprehensive system for managing your contacts. Contacts can be also be tagged or tied to events to streamline your workflows!

### Contacts

Each contact is a record of fields associated with a particular person/company. For each contact, DDD will track the following fields:

- Name
- Phone number
- Email
- Address

DDD also allows you to tag contacts with your own tags. This is quite handy if you want to organize your contacts. For example, when sourcing suitable vendors for an upcoming wedding, you might want to keep track of which vendors are more budget-friendly:

![Budget Tag Demo](images/budgetTagDemo.png)

### Clients

`Client` entries represent a generic contact with no additional fields.

### Vendors

`Vendor` entries contain an extra `service` field. DDD does not currently support vendors providing multiple services.

### Events

`Event` entries represent wedding events. DDD will track the following fields:

- Name
- Description
- Date
- Relevant clients
- Relevant vendors

Events allow you to group contacts together in a sensible and seamless manner like so:

![Event Demo](images/eventDemo.png)

### Use Case

Here's how you might use our app:

1. You have a new client who has enlisted your help to plan their big day.
2. You've settled most of the details, but you haven't found a suitable catering service yet.
3. Use DDD to search your existing catering vendors!

--------------------------------------------------------------------------------------------------------------------

## Features

**Notes about the command format:**<br>

Documentation style conventions are based on [Google's guide](https://developers.google.com/style/code-syntax).

* Words in `UPPER_CASE` are the parameters that must be supplied by the user.<br>
  e.g. in `list n/NAME`, `NAME` is a parameter which can be used as `list n/NAME`.

* `-TYPE_FLAG` can be either `-c`, `v` or `-e` for commands allowing specifying of type.
  e.g. in `list -TYPE_FLAG`, `-TYPE_FLAG` can allow for filtering all clients with `-c` or vendor with `-v`
or events with `-e`.

* Parameters wrapped in **square brackets** are optional arguments.<br>
  e.g. in `add n/NAME ... [t/TAG ...]`, `TAG` is an optional argument

* Parameters wrapped in **curly brackets** are mutually exclusive arguments (i.e. only 1 should be specified).<br>
  e.g. in `add {-c | -v s/SERVICE} ...`, `-c` and `-v s/SERVICE` are mutually exclusive arguments.

* Items with `…`​ after them can be used multiple times including zero times.<br>
  e.g. `t/TAG…​` can be used as ` ` (i.e. 0 times), `t/vegetarian`, `t/budget conscious t/small scale` etc.

* Parameters can be in any order.<br>
  e.g. if the command specifies `n/NAME p/PHONE_NUMBER -c`, `p/PHONE_NUMBER -c n/NAME` is also acceptable.

* Extraneous parameters for commands that do not take in parameters (such as `help`, `exit` and `clear`) will be ignored.<br>
  e.g. if the command specifies `help 123`, it will be interpreted as `help`.

* If you are using a PDF version of this document, be careful when copying and pasting commands that span multiple lines as space characters surrounding line-breaks may be omitted when copied over to the application.

### Viewing Help: `help`

Shows a message explaining how to access the help page.

![help message](images/helpMessage.png)

Format:
```
help
```

### Create a New Record: `add`

Adds a new entity, of type specified by flag.

Format for adding **contact**:
```
add {-c | -v s/SERVICE} n/NAME p/PHONE e/EMAIL a/ADDRESS [t/TAG ...]
```

Examples:
* `add -c n/Jane Doe p/91234567 e/jd@gmail.com a/Blk 123 St 4 t/budget`
* `add -v n/ABC Catering p/98765432 e/abc@abc.com a/Blk 567 St 8 s/catering t/vegan t/budget`

Note:
* Contacts' name and phone number pair need to be unique.
* A contact can have any number of tags (including 0)

___
Format for adding **event**:

```
add -e n/NAME des/DESCRIPTION d/DATE c/CLIENT_ID v/VENDOR_ID [c/CLIENT_ID ...] [v/VENDOR_ID ...]
```

Example:
* `add -e n/Sample Wedding des/Wedding reception d/2025-01-01 c/0 v/1 v/2`

Notes:
* Events are uniquely identified by their names and hence all event names must be unique.
* Each event must have minimal one client and one vendor.

### View Contacts/Events: `list`

List contacts or events (with optional filters).

Format:
```
list [{-c | -v}] [n/NAME] [p/PHONE] [e/EMAIL] [a/ADDRESS] [t/TAG ...] [id/ID] { | [s/SERVICE] }
```
```
list [-e] [n/NAME] [d/DATE] [des/DESCRIPTION] [id/ID]
```

Example:
* `list -c n/Jane p/81234567`
* `list -v s/catering`
* `list -e des/wedding`

Notes:
* All parameters are optional. Leaving them out will list all contacts (clients and vendors) by default.
* The `-c`, `-v` and `-e` flags can be used to decide what type of data to list.
* `s/SERVICE` should only be specified if `v` is specified.
* `d/DATE` should only be specified if `-e` is specified.
* `des/DESCRIPTION` should only be specified if `-e` is specified.
* If no flags are present, the default behaviour is to list all contacts. e.g. `list asiodhainsd` will be treated as `list` as there are no `-c`, `-v`, or `-e` flags.
* All user input in between flags are ignored. e.g. `list ajsdbnsad -c asjidna n/Jane` will be treated as `list -c n/jane`
* The name keyword search is case-insensitive. e.g. `hans` will match `Hans`.
* Only full words will be matched e.g. `Han` will not match `Hans`.
* Contacts matching all fields keyword will be returned (i.e. `AND` search). e.g. `list -c n/Jane p/91234567` will list all clients with name `Jane` **AND** phone number `91234567`.
* Searching by address will list all contacts with addresses that include the keywords. e.g. `list a/Blk 123` will list contacts with address `Blk 123` and `Blk 456` because`Blk 456` contains the word `Blk`.
* Likewise, searching by name will list all contacts and events with names that include the input keywords.

### Editing a Contact

Edit an existing contact.

Format:
```
edit {INDEX | id/ID} [n/NAME] [p/PHONE] [e/EMAIL] [a/ADDRESS] [s/SERVICE] [t/TAG ...]
```

Examples:
* `edit 1 p/91234567`
* `edit id/0 p/91234567 e/johndoe@example.com`

Notes:
* Only one of `INDEX` or `id/ID` should be specified.
* `s/SERVICE` should only be specified if the contact is a vendor.

### Deleting a Contact/Event : `delete`

Deletes a contact or an event.

Format:

```
delete INDEX
```

Examples:
* `delete 1`

Notes:
* `INDEX` should be the one-based index position of the contact or event displayed on the screen.
* The command is highly dependent on what is displayed on the screen, i.e., `delete 1` will have different results when preceded by different `list` options.
* To delete an event, the user has to enter `list -e` (with optional filters) to ensure the screen displays events, before entering the `delete` command.
* Similarly, to delete contacts, the user has to enter `list` (with optional filters) to ensure the screen displays contacts, before entering the `delete` command.
* The user will not be allowed to delete clients and vendors that are the **sole** client/vendor of any event, i.e., if any event only has a single client/vendor, that client/vendor cannot be deleted.
* The user must delete the corresponding event(s) before deleting the intended client.

### Clearing All Entries : `clear`

Clears all contacts and events.

Format:
```
clear
```

### Exiting the App : `exit`

Exits the program.

Format:
```
exit
```

### Editing the Data File

DDD data are saved automatically as a JSON file `[JAR file location]/data/ddd.json`. Advanced users are welcome to update data directly by editing that data file.

<box type="warning" seamless><strong>Caution:</strong>
If your changes to the data file makes its format invalid, DDD will discard all data and start with an empty data file at the next run.  Hence, it is recommended to take a backup of the file before editing it.<br>
Furthermore, certain edits can cause the DDD to behave in unexpected ways (e.g., if a value entered is outside the acceptable range). Therefore, edit the data file only if you are confident that you can update it correctly.</box>

--------------------------------------------------------------------------------------------------------------------

## FAQs

> **Q**: I accidentally deleted a contact. Is there an undo feature?<br>

**A**: Nope. Unforunately, undo has not been implemented.

> **Q**: How do I edit events?<br>

**A**: Unforunately, editing events has not been implemented. You will have to delete the existing event and create a new one with your desired details.

>**Q**: I have a vendor that provides multiple services, but I can only indicate 1 service per vendor entry. What should I do?<br>

**A**: In such a scenario, you can create a second entry which is named differently to store the contact. The reason each vendor can only provde 1 single service is so that searches via the `list` command can be more precise.

> **Q**: Can DDD be used by users who are not wedding planners (i.e. other event planners)?<br>

**A**: Yes! While DDD is targetted at wedding planners, its features can be adapted to store contacts related to planning events, not just limited to weddings.

> **Q**: How do I transfer my data to another Computer?<br>

**A**: Install the app in the other computer and overwrite the empty data file it creates with the file that contains the data of your previous DDD home folder.

--------------------------------------------------------------------------------------------------------------------

## Known Issues

1. **When using multiple screens**, if you move the application to a secondary screen, and later switch to using only the primary screen, the GUI will open off-screen. The remedy is to delete the `preferences.json` file created by the application before running the application again.
2. **If you minimize the Help Window** and then run the `help` command (or use the `Help` menu, or the keyboard shortcut `F1`) again, the original Help Window will remain minimized, and no new Help Window will appear. The remedy is to manually restore the minimized Help Window.

--------------------------------------------------------------------------------------------------------------------

<style>
  table, th, td {
    border: 1px solid #dddddd;
    padding: 8;
  }

  table {
    width: 100%;
  }

  th {
    background-color: #f2f2f2;
    border-bottom: 2px solid #dddddd;
  }

  tr:nth-child(even) {
    background-color: #f2f2f2;
  }
</style>

## Command Summary

### `add`

<table>
  <thead>
    <tr>
      <th>Action</th>
      <th>Format</th>
      <th>Example</th>
    </tr>
  </thead>
  <tbody>
    <tr>
      <td><strong>Create Client</strong></td>
      <td>
        <code>add -c n/NAME p/PHONE e/EMAIL a/ADDRESS [t/TAG ...]</code>
      </td>
      <td>
        <code>add -c n/Jane Doe p/91234567 e/jd@gmail.com a/Blk 123 St 4 t/budget</code>
      </td>
    </tr>
    <tr>
      <td><strong>Create Vendor</strong></td>
      <td>
        <code>add -v n/NAME p/PHONE e/EMAIL a/ADDRESS s/SERVICE [t/TAG ...]</code>
      </td>
      <td>
        <code>add -v n/ABC Catering p/98765432 e/abc@abc.com a/Blk 567 St 8 s/catering t/vegan t/budget</code>
      </td>
    </tr>
    <tr>
      <td><strong>Create Event</strong></td>
      <td>
        <code>add -e n/NAME des/DESCRIPTION d/DATE c/CLIENT_ID ... v/VENDOR_ID ...</code>
      </td>
      <td>
        <code>add -e n/Sample Wedding des/Wedding reception d/2000-01-01 c/0 v/1 v/2</code>
      </td>
    </tr>
  </tbody>
</table>

### `list`

<table>
  <thead>
    <tr>
      <th>Action</th>
      <th>Format</th>
      <th>Example</th>
    </tr>
  </thead>
  <tbody>
    <tr>
      <td><strong>List Contacts</strong></td>
      <td>
        <code>list</code>
      </td>
      <td>
        <code>list</code>
      </td>
    </tr>
    <tr>
      <td><strong>List Clients</strong></td>
      <td>
        <code>list -c [n/NAME] [n/NAME] [p/PHONE] [e/EMAIL] [a/ADDRESS] [t/TAG ...] [id/ID]</code>
      </td>
      <td>
        <code>list -c n/Jane</code>
      </td>
    </tr>
    <tr>
      <td><strong>List Vendors</strong></td>
      <td>
        <code>list -v [n/NAME] [n/NAME] [p/PHONE] [e/EMAIL] [a/ADDRESS] [t/TAG ...] [id/ID] [s/SERVICE]</code>
      </td>
      <td>
        <code>list -v s/catering</code>
      </td>
    </tr>
    <tr>
      <td><strong>List Events</strong></td>
      <td>
        <code>list -e [n/NAME] [d/DATE] [des/DESCRIPTION] [id/ID]</code>
      </td>
      <td>
        <code>list -e des/wedding</code>
      </td>
    </tr>
  </tbody>
</table>

### `edit`

<table>
  <thead>
    <tr>
      <th>Action</th>
      <th>Format</th>
      <th>Example</th>
    </tr>
  </thead>
  <tbody>
    <tr>
      <td><strong>Edit by Index</strong></td>
      <td>
        <code>edit INDEX [n/NAME] [p/PHONE] [e/EMAIL] [a/ADDRESS] [s/SERVICE] [t/TAG ...]</code>
      </td>
      <td>
        <code>edit 1 p/91234567</code>
      </td>
    </tr>
    <tr>
      <td><strong>Edit by ID</strong></td>
      <td>
        <code>edit id/ID [p/PHONE] [n/NAME] [e/EMAIL] [a/ADDRESS] [s/SERVICE] [t/TAG ...]</code>
      </td>
      <td>
        <code>edit id/0 p/91234567 e/johndoe@example.com</code>
      </td>
    </tr>
  </tbody>
</table>

### Miscellaneous

<table>
  <thead>
    <tr>
      <th>Action</th>
      <th>Format</th>
      <th>Example</th>
    </tr>
  </thead>
  <tbody>
    <tr>
      <td><strong>Delete Contact/Event by Index</strong></td>
      <td>
        <code>delete INDEX</code>
      </td>
      <td>
        <code>delete 1</code>
      </td>
    </tr>
    <tr>
      <td><strong>Clear Data</strong></td>
      <td>
        <code>clear</code>
      </td>
      <td>
        <code>clear</code>
      </td>
    </tr>
    <tr>
      <td><strong>Help</strong></td>
      <td>
        <code>help</code>
      </td>
      <td>
        <code>help</code>
      </td>
    </tr>
  </tbody>
</table>

--------------------------------------------------------------------------------------------------------------------

## Glossary

In case you need more information on the command parameters, here's a more comprehensive explanation of each parameter:

- `Vendor`: A person who provides certain kinds of services
- `Client`: A person who is getting married
- `Event`: The wedding event

### Flags

Some commands can be applied on clients, vendors and events. Use `-CONTACT_FLAG` to specify which type of record to edit (e.g. `list -c` to list clients).

* `-c`: flag to specify client related commands
* `-v`: flag to specify vendor related commands
* `-e`: flag to specify event related commands

### Parameters

<table>
  <thead>
    <tr>
      <th>Parameter</th>
      <th>Description</th>
      <th>Notes/Constraints</th>
    </tr>
  </thead>
  <tbody>
    <tr>
      <td><code>n/NAME</code></td>
      <td>Name of contact/event</td>
      <td>
        <ul>
          <li>should only alphanumeric characters or spaces, and it should not be blank</li>
        </ul>
      </td>
    </tr>
    <tr>
      <td><code>p/PHONE</code></td>
      <td>Phone number of contact</td>
      <td>
        <ul>
          <li>should only contain numbers</li>
          <li>should have a length between 3 and 20 digits</li>
        </ul>
      </td>
    </tr>
    <tr>
      <td><code>e/EMAIL</code></td>
      <td>Email address of contact</td>
      <td>
        <ul>
          <li>follows the format <code>LOCAL_PART@DOMAIN_NAME</code></li>
          <li><code>LOCAL_PART</code> should only contain alphanumeric characters or these special characters <code>+_.-</code></li>
          <ul>
            <li><code>LOCAL_PART</code> should not start or end with special characters</li>
            <li><code>LOCAL_PART</code> can contain consecutive special characters, except for periods</li>
          </ul>
          <li><code>DOMAIN_NAME</code> should only contain alphanumeric characters and periods</li>
          <ul>
            <li><code>DOMAIN_NAME</code> consists of a set of domain labels separated by periods</li>
            <li>domain labels should be at least 2 characters long</li>
            <li>domain labels should start and end with alphanumeric characters</li>
          </ul>
        </ul>
      </td>
    </tr>
    <tr>
      <td><code>a/ADDRESS</code></td>
      <td>Address of contact</td>
      <td>
        <ul>
          <li>can contain any value</li>
          <li>should not be blank</li>
        </ul>
      </td>
    </tr>
    </tr>
    <tr>
      <td><code>s/SERVICE</code></td>
      <td>Service provided by vendor</td>
      <td>
        <ul>
          <li>should only contain alphanumeric characters and spaces</li>
          <li>should not be blank</li>
        </ul>
      </td>
    </tr>
    <tr>
      <td><code>d/DATE</code></td>
      <td>Date of event</td>
      <td>
        <ul>should follow one of these formats:
          <ul>
            <li><code>MM/dd/yyyy</code></li>
            <li><code>yyyy-MM-dd</code></li>
            <li><code>d MMM yyyy</code></li>
          </ul>
        </ul>
      </td>
    </tr>
    <tr>
      <td><code>t/TAG</code></td>
      <td>Tag associated with contact</td>
      <td>
        <ul>
          <li>should only contain alphanumeric characters or dashes</li>
        </ul>
      </td>
    </tr>
    <tr>
      <td><code>id/ID</code></td>
      <td>ID of contact/event</td>
      <td>
        <ul>
          <li>configured by DDD</li>
        </ul>
      </td>
    </tr>
  </tbody>
</table><|MERGE_RESOLUTION|>--- conflicted
+++ resolved
@@ -37,16 +37,9 @@
 
   * `list -c` : Lists all clients.
 
-<<<<<<< HEAD
   * `clear` : Deletes all contacts.
 
   * `add -e n/Amazing Wedding des/by the beach d/2025-01-01 c/0 v/1` : Adds an event named `Amazing Wedding` to DDD.
-=======
-   * `add -c n/Jane Doe p/91234567 e/jane.doe@example.com a/Blk 231 Sembawang St 4 t/budget t/pets` : Adds a client named `Jane Doe` to DDD.
-
-   * `add -v n/ABC Catering p/98765432 e/contact@abccatering.com a/Blk 123 Bukit Merah St 7 s/catering t/vegetarian t/budget` : Adds a vendor named `ABC Catering` to DDD.
-   * `add -e n/Sample Wedding des/Wedding reception d/2025-01-01 c/0 v/1` : Adds an event named `Sample Wedding` to DDD.
->>>>>>> 7122c1b2
 
   * `add -c n/Jane Doe p/91234567 e/jane.doe@example.com a/Blk 231 Sembawang St 4 t/budget t/pets` : Adds a client named `Jane Doe` to DDD.
 

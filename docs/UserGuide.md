---
  layout: default.md
  title: "User Guide"
  pageNav: 3
---

# Dream Day Designer User Guide

Are you a freelance **wedding planner**? Then DDD is just the right tool for you! Managing hundreds of clients and vendors can be troublesome, and **Dream Day Designer (DDD)** is our **answer** to your problems!

DDD is a desktop app for **wedding planners** to keep track of their **clients**, **vendors** and **events**, optimized for use via a **Command Line Interface** (CLI) while still having the benefits of a Graphical User Interface (GUI).

DDD is tailored specifically to the needs of **wedding planners**, and is designed to streamline your workflows. If you can type fast, DDD can even help you manage your contacts faster than traditional GUI apps! Furthermore, DDD offers features designed to alleviate the hassle of managing disparate sets of contacts!

<!-- * Table of Contents -->
<page-nav-print />

--------------------------------------------------------------------------------------------------------------------

## Quick Start

1. Ensure you have Java `17` or above installed in your Computer.

2. Download the latest `.jar` file from [here](https://github.com/AY2425S1-CS2103T-F13-3/tp/releases).

3. Copy the file to the folder you want to use as the `HOME_FOLDER` for your DDD.

4. Open a command terminal, use `cd HOME_FOLDER` command to access the folder you put the jar file in, and use the `java -jar ddd.jar` command to run the application.<br>

A GUI similar to the below should appear in a few seconds. Note how the app contains some sample data.<br>

![Ui](images/Ui.png)

5. Type the command in the command box and press Enter to execute it. e.g. typing **`help`** and pressing Enter will open the help window.<br>
   </br>
   Here are some example commands you can try with the sample data:

  * `add -c n/Jane Doe p/91234567 e/jane.doe@example.com a/Blk 231 Sembawang St 4 t/budget t/pets` : Adds a client named `Jane Doe` to DDD.

  * `add -v n/ABC Catering p/98765432 e/contact@abccatering.com a/Blk 123 Bukit Merah St 7 s/catering t/vegetarian t/budget` : Adds a vendor named `ABC Catering` to DDD.

  * `add -e n/Amazing Wedding des/by the beach d/2025-01-01 c/0 v/1` : Adds an event named `Amazing Wedding` to DDD.

  * `list` : Lists all contacts.

  * `exit` : Exits the app.

<box type="tip" header="**Tip:**" >
  Refer to the <md>[Features](#features)</md> below for details of each command.
</box>

--------------------------------------------------------------------------------------------------------------------

## Introduction

Before diving deeper into DDD's features, let's run you through what DDD can do for you! In short, DDD offers a comprehensive system for managing your contacts. Contacts can be also be tagged or tied to events to streamline your workflows!

### Contacts

Each contact is a record of fields associated with a particular person/company. For each contact, DDD will track the following fields:

- Name
- Phone number
- Email
- Address

DDD also allows you to tag contacts with your own tags. This is quite handy if you want to organize your contacts. For example, when sourcing suitable vendors for an upcoming wedding, you might want to keep track of which vendors are more budget-friendly:

![Budget Tag Demo](images/budgetTagDemo.png)

### Clients

`Client` entries represent a generic contact with no additional fields. These are contacts who have contracted your event planning service.

### Vendors

`Vendor` entries contain an extra `service` field. These are contacts who provide a particular type of service for events (e.g. catering, flowers, etc).

<box type="tip" header="**Tip:**" >
DDD does not currently support vendors providing multiple services. Instead, you can add multiple contacts to represent each service. These entries should be named differently to prevent duplication.
</box>

### Events

`Event` entries represent wedding events. DDD will track the following fields:

- Name
- Description
- Date
- Relevant clients
- Relevant vendors

Events allow you to group contacts together in a sensible and seamless manner like so:

![Event Demo](images/eventDemo.png)

--------------------------------------------------------------------------------------------------------------------

## Features
<box type="info" header="**Notes about the command format:**">
    <ul>
      <li>
        Documentation style conventions are based on <a href="https://developers.google.com/style/code-syntax">Google's guide for CLI syntax</a>.<br>    
      </li>
      <li>
        Words in <code>UPPER_CASE</code> are the parameters that must be supplied by the user.<br>
        <ul><li>e.g. in <code>list n/NAME</code>, <code>NAME</code> is a parameter which can be used as <code>list n/NAME</code>.</li></ul>
      </li>
      <li>
        <code>[-TYPE_FLAG](#Glossary)</code> can be either <code>-c</code>, <code>-v</code> or <code>-e</code> for commands allowing specifying of type.<br>
        <ul><li>e.g. in <code>list -TYPE_FLAG</code>, <code>-TYPE_FLAG</code> can allow for filtering all clients with <code>-c</code> or vendor with <code>-v</code> or events with <code>-e</code>.</li></ul>
      </li>
      <li>
        Parameters wrapped in <strong>square brackets</strong> are optional arguments.<br>
        <ul><li>e.g. in <code>add n/NAME ... [t/TAG…​]</code>, <code>t/TAG</code> is an optional argument.</li></ul>
      </li>
      <li>
        Parameters wrapped in <strong>curly brackets</strong> are mutually exclusive arguments (i.e. only 1 should be specified).<br>
        <ul><li>e.g. in <code>add {-c | -v s/SERVICE} ...</code>, <code>-c</code> and <code>-v s/SERVICE</code> are mutually exclusive arguments.</li></ul>
      </li>
      <li>
        Items with <code>…</code>​ after them can be used one or more times.<br>
        <ul><li>e.g. <code>c/CLIENT_ID…​</code> can be used as <code>c/1</code>, <code>c/17 c/22</code> etc.</li></ul>
      </li>
      <li>
        Items with <code>…</code>​ after them and wrapped in <strong>square brackets</strong> can be used zero or more times.<br>
        <ul><li>e.g. <code>[t/TAG…​]</code> can be used as <code> </code> (i.e. 0 times), <code>t/vegetarian</code>, <code>t/budget conscious t/small scale</code> etc.</li></ul>
      </li>
      <li>
        Parameters can be in any order.<br>
        <ul><li>e.g. if the command specifies <code>n/NAME p/PHONE_NUMBER -c</code>, <code>p/PHONE_NUMBER -c n/NAME</code> is also acceptable.</li></ul>
      </li>
      <li>
        Extraneous parameters for commands that do not take in parameters (such as <code>list</code>, <code>help</code>, <code>exit</code> and <code>clear</code>) will be ignored.<br>
        <ul><li>e.g. if the command specifies <code>list abc</code>, it will be interpreted as <code>list</code>.</li></ul>
      </li>
      <li>
        If you are using a PDF version of this document, be careful when copying and pasting commands that span multiple lines as space characters surrounding line-breaks may be omitted when copied over to the application.
      </li>
    </ul>
</box>

### Create a Contact/Event: `add`

Adds a new entity, of type specified by flag.

Format for adding **contact**:
```
add {-c | -v s/SERVICE} n/NAME p/PHONE e/EMAIL a/ADDRESS [t/TAG…​]
```

Examples:
* `add -c n/Jane Doe p/91234567 e/jd@gmail.com a/Blk 123 St 4 t/budget`
* `add -v n/ABC Catering p/98765432 e/abc@abc.com a/Blk 567 St 8 s/catering t/vegan t/budget`

<box type="tip" header="**Tip:**" >
  A contact can have any number of tags (including 0).
</box>

Note:
* You have to specify whether you are creating a `Client` or a `Vendor` using `-c` or `-v`.
* Contacts' name and phone number need to be unique.
* Refer to the specifications of the parameters [here](#parameters).

___
Format for adding **event**:

```
add -e n/NAME des/DESCRIPTION d/DATE c/CLIENT_ID…​ v/VENDOR_ID…​
```

Example:
* `add -e n/Sample Wedding des/Wedding reception d/2025-01-01 c/0 v/1 v/2`

Notes:
* Events are uniquely identified by their names, hence all event names must be unique.
* Each event must have one client and one vendor minimally.
* Refer to the specifications of the parameters [here](#parameters).

### View Contacts/Events: `list`

List contacts or events (with optional filters).

Format:
```
list [{-c | -v}] [n/NAME] [p/PHONE] [e/EMAIL] [a/ADDRESS] [t/TAG…​] [id/ID] { | [s/SERVICE] }
```
```
list [-e] [n/NAME] [d/DATE] [des/DESCRIPTION] [id/ID]
```

Example:
* `list -c n/Jane p/81234567`
* `list -v s/catering`
* `list -e des/wedding`

<box type="tip" header="**Tip:**" >
  All parameters are optional! Running <code>list</code> by itself will list all contacts (clients and vendors) by default. If the input is <code>list abc</code>, <code>abc</code> will be discarded and the input will be treated as <code>list</code>. 
</box>

Notes:
* The `-c`, `-v` and `-e` flags can be used to decide what type of data to list.
* `s/SERVICE` should only be specified if `-v` is specified.
* `d/DATE` and `des/DESCRIPTION` should only be specified if `-e` is specified.
* Any extra information provided in between flags and parameters will be ignored. e.g. `list ajsdbnsad -c asjidna n/Jane` will be treated as `list -c n/Jane`
<<<<<<< HEAD
* The `Name`, `Address` and `Description` keyword search are case-insensitive. e.g. `hans` will match `Hans`.
=======
* The `n/NAME` keyword search is case-insensitive. e.g. `hans` will match `Hans`.
>>>>>>> 3e407ed4
* Only full words will be matched e.g. `Han` will not match `Hans`.
* Contacts matching all filters will be returned (i.e. `AND` search). e.g. `list -c n/Jane Doe a/Blk 123` will list all clients with names containing **ANY** of `Jane` or `Doe` **AND** address containing **ANY** of `Blk` or `123`.
* Refer to the specifications of the parameters [here](#parameters).

<box type="tip" header="**Tip:**" >
  To search for an event by name, you will need to specify the <code>-e</code> flag.
</box>

### Editing a Contact: `edit`

Edit an existing contact.

Format:
```
edit {INDEX | id/ID} [n/NAME] [p/PHONE] [e/EMAIL] [a/ADDRESS] [s/SERVICE] [t/TAG…​]
```

<box type="warning" header="**Caution:**">
  Although all the parameters are optional, you must specify at least one field to make an edit!
</box>

Examples:
* `edit 1 p/91234567`
* `edit id/0 p/91234567 e/johndoe@example.com`

Notes:
* Only one of `INDEX` or `id/ID` should be specified.
* `s/SERVICE` should only be specified if the contact is a vendor.
* Refer to the specifications of the parameters [here](#parameters).

### Deleting a Contact/Event : `delete`

Deletes a contact or an event.

Format:

```
delete INDEX
```

Examples:
* `delete 1`

<box type="tip" header="**Tip:**" >
  <code>delete</code> can delete either an event or a contact depending on what is currently displayed.
</box>

Notes:
* `INDEX` should be the one-based index position of the contact or event displayed on the screen.
* The command is highly dependent on what is displayed on the screen, i.e., `delete 1` will have different results when preceded by different `list` options.
* To delete an event, the user has to enter `list -e` (with optional filters) to ensure the screen displays events, before entering the `delete` command.
* Similarly, to delete contacts, the user has to enter `list` (with optional filters) to ensure the screen displays contacts, before entering the `delete` command.
* You will not be allowed to delete clients and vendors that are the **sole** client/vendor of any event. In such a case, you must delete the event before deleting the client/vendor.
* Refer to the specifications of the parameters [here](#parameters).

### Clearing All Entries : `clear`

Clears all contacts and events.

Format:
```
clear
```

### Viewing Help: `help`

Shows a message explaining how to access the help page.

![help message](images/helpMessage.png)

Format:
```
help
```

### Exiting the App : `exit`

Exits the program.

Format:
```
exit
```

### Editing the Data File

DDD data are saved automatically as a JSON file `HOME_FOLDER/data/ddd.json`. Advanced users are welcome to update data directly by editing that data file.

<box type="warning" header="**Caution:**">
  If your changes to the data file makes its format invalid, DDD will discard all data and start with an empty data file at the next run.  Hence, it is recommended to take a backup of the file before editing it. Certain edits can cause the DDD to behave in unexpected ways (e.g., if a value entered is null/outside the acceptable range). Therefore, edit the data file only if you are confident that you can update it correctly.
</box>

--------------------------------------------------------------------------------------------------------------------

## FAQs

<box type="important" icon=":question:" seamless>
  <strong>Q</strong>: I accidentally deleted a contact. Is there an undo feature?<br>
  <strong>A</strong>: Nope. Unfortunately, <code>undo</code> has not been implemented.
</box>

<box type="important" icon=":question:" seamless>
  <strong>Q</strong>: How do I edit events?<br>
  <strong>A</strong>: Editing events will be implemented in a future release. For now, you will have to delete the existing event and create a new one with your desired details.
</box>


<box type="important" icon=":question:" seamless>
  <strong>Q</strong>: I have a vendor that provides multiple services, but I can only indicate 1 service per vendor entry. What should I do?<br>
  <strong>A</strong>: In such a scenario, you can create a second entry which is named differently to store the contact. The reason each vendor can only provide 1 single service is so that searches via the <code>list</code> command can be more precise.
</box>

<box type="important" icon=":question:" seamless>
  <strong>Q</strong>: Can DDD be used by users who are not wedding planners (i.e. other event planners)?<br>
  <strong>A</strong>: Yes! While DDD is targeted at wedding planners, its features can be adapted to store contacts related to planning events, not just limited to weddings.
</box>

<box type="important" icon=":question:" seamless>
  <strong>Q</strong>: How do I transfer my data to another Computer?<br>
  <strong>A</strong>: Install the app in the other computer and overwrite the empty data file it creates with the file that contains the data of your previous DDD home folder.
</box>

--------------------------------------------------------------------------------------------------------------------

## Known Issues

1. **When using multiple screens**, if you move the application to a secondary screen, and later switch to using only the primary screen, the GUI will open off-screen. The remedy is to delete the `preferences.json` file created by the application before running the application again.
2. **If you minimize the Help Window** and then run the `help` command (or use the `Help` menu, or the keyboard shortcut `F1`) again, the original Help Window will remain minimized, and no new Help Window will appear. The remedy is to manually restore the minimized Help Window.
3. On **some devices**, the UI may appear truncated. Resizing the window usually helps to correct this behavior.
4. As DDD is targeted at freelance wedding event planners, it is designed to handle up to **10,000** unique contacts and events. As such, there is no guarantee that the app's ID system will function properly if the current largest ID becomes very high.

--------------------------------------------------------------------------------------------------------------------

## Command Summary

### `add`

| Action            | Format                                                                 | Example                                                                                     |
| ----------------- | ---------------------------------------------------------------------- | ------------------------------------------------------------------------------------------- |
| **Create Client** | `add -c n/NAME p/PHONE e/EMAIL a/ADDRESS [t/TAG ...]`                  | `add -c n/Jane Doe p/91234567 e/jd@gmail.com a/Blk 123 St 4 t/budget`                       |
| **Create Vendor** | `add -v n/NAME p/PHONE e/EMAIL a/ADDRESS s/SERVICE [t/TAG ...]`        | `add -v n/ABC Catering p/98765432 e/abc@abc.com a/Blk 567 St 8 s/catering t/vegan t/budget` |
| **Create Event**  | `add -e n/NAME des/DESCRIPTION d/DATE c/CLIENT_ID ... v/VENDOR_ID ...` | `add -e n/Sample Wedding des/Wedding reception d/2000-01-01 c/0 v/1 v/2`                    |

### `list`

| Action            | Format                                                                                      | Example               |
| ----------------- | ------------------------------------------------------------------------------------------- | --------------------- |
| **List Contacts** | `list`                                                                                      | `list`                |
| **List Clients**  | `list -c [n/NAME] [n/NAME] [p/PHONE] [e/EMAIL] [a/ADDRESS] [t/TAG ...] [id/ID]`             | `list -c n/Jane`      |
| **List Vendors**  | `list -v [n/NAME] [n/NAME] [p/PHONE] [e/EMAIL] [a/ADDRESS] [t/TAG ...] [id/ID] [s/SERVICE]` | `list -v s/catering`  |
| **List Events**   | `list -e [n/NAME] [d/DATE] [des/DESCRIPTION] [id/ID]`                                       | `list -e des/wedding` |


### `edit`

| Action            | Format                                                                        | Example                                      |
| ----------------- | ----------------------------------------------------------------------------- | -------------------------------------------- |
| **Edit by Index** | `edit INDEX [n/NAME] [p/PHONE] [e/EMAIL] [a/ADDRESS] [s/SERVICE] [t/TAG ...]` | `edit 1 p/91234567`                          |
| **Edit by ID**    | `edit id/ID [p/PHONE] [n/NAME] [e/EMAIL] [a/ADDRESS] [s/SERVICE] [t/TAG ...]` | `edit id/0 p/91234567 e/johndoe@example.com` |

### Miscellaneous

| Action                            | Format         | Example    |
| --------------------------------- | -------------- | ---------- |
| **Delete Contact/Event by Index** | `delete INDEX` | `delete 1` |
| **Clear Data**                    | `clear`        | `clear`    |
| **Help**                          | `help`         | `help`     |
| **Exit**                          | `exit`         | `exit`     |

--------------------------------------------------------------------------------------------------------------------

## Glossary

In case you need more information on the command parameters, here's a more comprehensive explanation of each parameter:

### Flags

Some commands can be applied on clients, vendors and events. Use `-TYPE_FLAG` to specify which type of record to edit (e.g. `list -c` to list clients).

* `-c`: flag to specify client related commands
* `-v`: flag to specify vendor related commands
* `-e`: flag to specify event related commands

### Parameters

| Parameter   | Description                 | Notes/Contraints                                                                                                     |
| ----------- | --------------------------- | -------------------------------------------------------------------------------------------------------------------- |
| `n/NAME`    | Name of contact/event       | <ul><li>Should only alphanumeric characters or spaces</li><li>Should not be blank</li><ul>                           |
| `p/PHONE`   | Phone number of contact     | <ul><li>Should only contain numbers</li><li>Should have a length between 3 and 20 digits</li><ul>                    |
| `e/EMAIL`   | Email address of contact    | <ul><li>Follows the format `LOCAL_PART@DOMAIN_NAME`</li><li>`LOCAL_PART` should only contain alphanumeric characters or these special characters `+_.-`</li><ul><li>`LOCAL_PART` should not start or end with special characters</li><li>`LOCAL_PART` can contain consecutive special characters, except for periods</li></ul><li>`DOMAIN_NAME` should only contain alphanumeric characters and periods</li><ul><li>`DOMAIN_NAME` consists of a set of domain labels separated by periods</li><li>Domain labels should be at least 2 characters long</li><li>Domain labels should start and end with alphanumeric characters</li></ul></ul> |
| `a/ADDRESS` | Address of contact          | <ul><li>Can contain any value except slash (`/`)</li><li>Should not be blank</li><ul>                                |
| `s/SERVICE` | Service provided by vendor  | <ul><li>Can contain any value except slash (`/`)</li><li>Should not be blank</li><ul>                                |
| `t/TAG`     | Tag associated with contact | <ul><li>Should only contain alphanumeric characters or dashes</li></ul>                                              |
| `d/DATE`    | Date of event               | <ul>Should follow one of these formats:<ul><li>`MM/dd/yyyy`</li><li>`yyyy-MM-dd`</li><li>`d MMM yyyy`</li></ul></ul> |
| `id/ID`     | ID of contact/event         | <ul><li>This field is configured by DDD</li></ul>                                                                    |<|MERGE_RESOLUTION|>--- conflicted
+++ resolved
@@ -203,11 +203,8 @@
 * `s/SERVICE` should only be specified if `-v` is specified.
 * `d/DATE` and `des/DESCRIPTION` should only be specified if `-e` is specified.
 * Any extra information provided in between flags and parameters will be ignored. e.g. `list ajsdbnsad -c asjidna n/Jane` will be treated as `list -c n/Jane`
-<<<<<<< HEAD
 * The `Name`, `Address` and `Description` keyword search are case-insensitive. e.g. `hans` will match `Hans`.
-=======
 * The `n/NAME` keyword search is case-insensitive. e.g. `hans` will match `Hans`.
->>>>>>> 3e407ed4
 * Only full words will be matched e.g. `Han` will not match `Hans`.
 * Contacts matching all filters will be returned (i.e. `AND` search). e.g. `list -c n/Jane Doe a/Blk 123` will list all clients with names containing **ANY** of `Jane` or `Doe` **AND** address containing **ANY** of `Blk` or `123`.
 * Refer to the specifications of the parameters [here](#parameters).

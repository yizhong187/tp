--- conflicted
+++ resolved
@@ -9,7 +9,6 @@
 
 ## Project team
 
-<<<<<<< HEAD
 ### Chen Yizhong
 
 <img src="images/yizhong187.png" width="200px">
@@ -37,7 +36,7 @@
 [[portfolio](team/mervyn.md)]
 
 * Role: Project Advisor
-=======
+
 ### Feng Yilong
 
 <img src="images/fyl2003.png" width="200px">
@@ -47,4 +46,3 @@
 
 * Role: Developer
 * Responsibilities: make DDD work
->>>>>>> 30fe10e1

---
  layout: default.md
  title: "About Us"
---

# About Us

We are a team based in the [School of Computing, National University of Singapore](http://www.comp.nus.edu.sg).

<<<<<<< HEAD
## Project team

### Casper Ng

<img src="images/casperngeen.png" width="200px">

[[github](http://github.com/casperngeen)]
[[portfolio](team/casperngeen.md)]
=======
You can reach us at the email `dreamdaydesigners@comp.nus.edu.sg`

## DreamDayDesigners

### Mervyn

<img src="images/teddayz.png" width="200px">

[[github](https://github.com/teddayz)]
[[portfolio](team/mervyn.md)]

* Role: Project Advisor

### Yi Zhong

<img src="images/yizhong187.png" width="200px">

[[github](http://github.com/yizhong187)]
[[portfolio](team/johndoe.md)]

* Role: Team Lead
* Responsibilities: UI

### Casper

<img src="images/casperngeen.png" width="200px">

[[github](http://github.com/casperngreen)] [[portfolio](team/johndoe.md)]

* Role: Developer
* Responsibilities: Data

### Leslie

<img src="images/leslieyip02.png" width="200px">

[[github](http://github.com/leslieyip02)]
[[portfolio](team/johndoe.md)]

* Role: Developer
* Responsibilities: Dev Ops + Threading

### Yi Long

<img src="images/fyl2003.png" width="200px">

[[github](http://github.com/fyl2003)]
[[portfolio](team/johndoe.md)]
>>>>>>> 2fc40e6d

* Role: Developer
* Responsibilities: UI and Logic<|MERGE_RESOLUTION|>--- conflicted
+++ resolved
@@ -6,20 +6,9 @@
 # About Us
 
 We are a team based in the [School of Computing, National University of Singapore](http://www.comp.nus.edu.sg).
-
-<<<<<<< HEAD
-## Project team
-
-### Casper Ng
-
-<img src="images/casperngeen.png" width="200px">
-
-[[github](http://github.com/casperngeen)]
-[[portfolio](team/casperngeen.md)]
-=======
 You can reach us at the email `dreamdaydesigners@comp.nus.edu.sg`
 
-## DreamDayDesigners
+## Project team
 
 ### Mervyn
 
@@ -40,14 +29,15 @@
 * Role: Team Lead
 * Responsibilities: UI
 
-### Casper
+### Casper Ng
 
 <img src="images/casperngeen.png" width="200px">
 
-[[github](http://github.com/casperngreen)] [[portfolio](team/johndoe.md)]
+[[github](http://github.com/casperngeen)]
+[[portfolio](team/casperngeen.md)]
 
 * Role: Developer
-* Responsibilities: Data
+* Responsibilities: UI and Logic
 
 ### Leslie
 
@@ -65,7 +55,6 @@
 
 [[github](http://github.com/fyl2003)]
 [[portfolio](team/johndoe.md)]
->>>>>>> 2fc40e6d
 
 * Role: Developer
-* Responsibilities: UI and Logic+* Responsibilities: UI

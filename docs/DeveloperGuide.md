--- conflicted
+++ resolved
@@ -325,12 +325,7 @@
 
 (For all use cases below, the **System** is `Dream Day Designer` and the **Actor** is the `Wedding planner`, unless specified otherwise)
 
-<<<<<<< HEAD
-**Use case: Delete a contact from the address book**
-=======
 **Name: UC01 - Create Contact (Vendor/Client)**
-
-**Actor: Wedding Planner**
 
 **Main Success Scenario (MSS):**
 1. Wedding planner selects the option to create a new contact.
@@ -358,12 +353,9 @@
 Duplicate contacts will not be created.
 
 ___
-**Use case: Delete a person**
->>>>>>> d565fa3d
-
-Name: UC02 - Delete Contact
-
-**MSS**
+**Name: UC02 - Delete Contact (Vendor/Client)**
+
+**Main Success Scenario (MSS):**
 1. Wedding planner requests to list all contacts. 
 2. System displays a list of contacts. 
 3. Wedding planner specifies which contact he wishes to delete. 
@@ -394,9 +386,7 @@
 **Guarantees**
 * The contact is successfully deleted from the system, and any persistent storage.
 
-<<<<<<< HEAD
-=======
-**Use case: View Contacts**
+**Name: UC03 - View all Contacts**
 
 **Preconditions:**
 1. Contacts are saved properly.
@@ -405,8 +395,7 @@
 1. The user's previously saved contacts will be listed with their details.
 2. Contacts are sorted alphabetically.
 
-**MSS**
-
+**Main Success Scenario (MSS):**
 1.  User requests for previously saved contacts.
 2.  System displays the saved contacts to the user.
 
@@ -415,15 +404,18 @@
 **Extensions**
 
 * 2a. System is unable to get saved contacts. 
-* 2a1. System informs the user that the file is corrupted.
+  
+  * 2a1. System informs the user that the file is corrupted.
+    
     Use case ends.
+
 * 2b. The list is empty.
-* 2b1. System informs the user that there are no saved contacts.
+  
+  * 2b1. System informs the user that there are no saved contacts.
+    
     Use case ends.
->>>>>>> d565fa3d
 
 ### Non-Functional Requirements
-
 
 1. Compatibility: Should work on any _mainstream OS_ (Windows/macOS/Linux) as long as it has Java `17` or above installed.
 2. Compatibility: The system should be usable on both desktop (Windows/macOS)

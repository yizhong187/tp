--- conflicted
+++ resolved
@@ -115,15 +115,13 @@
     void updateFilteredContactList(Predicate<Contact> predicate);
 
     /**
-<<<<<<< HEAD
      * Returns the size of the filtered contact list.
      * @return an integer denoting the size of the filtered contact list.
      */
     int getFilteredContactListSize();
-=======
+    /**
      * Updates the filter of the filtered event list to filter by the given {@code predicate}.
      * @throws NullPointerException if {@code predicate} is null.
      */
     void updateFilteredEventList(Predicate<Event> predicate);
->>>>>>> 18da21f6
 }
package seedu.ddd.logic.parser;

/**
 * Contains Command Line Interface (CLI) syntax definitions common to multiple commands
 */
public class CliSyntax {

    /* Prefix definitions */
    public static final Prefix PREFIX_NAME = new Prefix("n/");
    public static final Prefix PREFIX_PHONE = new Prefix("p/");
    public static final Prefix PREFIX_EMAIL = new Prefix("e/");
    public static final Prefix PREFIX_ADDRESS = new Prefix("a/");
    public static final Prefix PREFIX_TAG = new Prefix("t/");
<<<<<<< HEAD

    public static final Prefix PREFIX_CLIENTS = new Prefix("c/");
    public static final Prefix PREFIX_VENDORS = new Prefix("v/");
=======
>>>>>>> e372b38c
    public static final Prefix PREFIX_DATE = new Prefix("d/");
    public static final Prefix PREFIX_SERVICE = new Prefix("s/");
    public static final Prefix PREFIX_ID = new Prefix("id/");
    public static final Prefix PREFIX_DESC = new Prefix("des/");
<<<<<<< HEAD
    /*
    public static final Prefix PREFIX_NAME = new Prefix("name/");
    public static final Prefix PREFIX_PHONE = new Prefix("hp/");
    public static final Prefix PREFIX_EMAIL = new Prefix("email/");
    public static final Prefix PREFIX_ADDRESS = new Prefix("address/");
    public static final Prefix PREFIX_TAG = new Prefix("tag/");
     */
=======
>>>>>>> e372b38c

}<|MERGE_RESOLUTION|>--- conflicted
+++ resolved
@@ -11,25 +11,12 @@
     public static final Prefix PREFIX_EMAIL = new Prefix("e/");
     public static final Prefix PREFIX_ADDRESS = new Prefix("a/");
     public static final Prefix PREFIX_TAG = new Prefix("t/");
-<<<<<<< HEAD
 
     public static final Prefix PREFIX_CLIENTS = new Prefix("c/");
     public static final Prefix PREFIX_VENDORS = new Prefix("v/");
-=======
->>>>>>> e372b38c
     public static final Prefix PREFIX_DATE = new Prefix("d/");
     public static final Prefix PREFIX_SERVICE = new Prefix("s/");
     public static final Prefix PREFIX_ID = new Prefix("id/");
     public static final Prefix PREFIX_DESC = new Prefix("des/");
-<<<<<<< HEAD
-    /*
-    public static final Prefix PREFIX_NAME = new Prefix("name/");
-    public static final Prefix PREFIX_PHONE = new Prefix("hp/");
-    public static final Prefix PREFIX_EMAIL = new Prefix("email/");
-    public static final Prefix PREFIX_ADDRESS = new Prefix("address/");
-    public static final Prefix PREFIX_TAG = new Prefix("tag/");
-     */
-=======
->>>>>>> e372b38c
 
 }